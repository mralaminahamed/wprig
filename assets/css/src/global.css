/*--------------------------------------------------------------
>>> TABLE OF CONTENTS:
----------------------------------------------------------------
# Imports
	# Custom properties
	# Reset
	# Typography
	# Elements
	# Links
# Accessibility
# Layout
# Forms
# Header
	# Main navigation menu
# Content navigation
# Footer
# Infinite scroll
--------------------------------------------------------------*/

/*--------------------------------------------------------------
# Imports
--------------------------------------------------------------*/
@import "_custom-properties.css";
@import "_reset.css";
@import "_typography.css";
@import "_elements.css";
@import "_links.css";

/*--------------------------------------------------------------
# Accessibility
--------------------------------------------------------------*/

/**
 * Text meant only for screen readers.
 * Re: word-wrap: Many screen reader and browser combinations announce broken
 * words as they would appear visually.
 */
.screen-reader-text {
	clip: rect(1px, 1px, 1px, 1px);
	position: absolute !important;
	height: 1px;
	width: 1px;
	overflow: hidden;
	word-wrap: normal !important;
}

.screen-reader-text:focus {
	background-color: #f1f1f1;
	border-radius: 3px;
	box-shadow: 0 0 2px 2px rgba(0, 0, 0, 0.6);
	clip: auto !important;
	color: #21759b;
	display: block;
	font-size: 0.875rem;
	font-weight: 700;
	height: auto;
	left: 5px;
	line-height: normal;
	padding: 15px 23px 14px;
	text-decoration: none;
	top: 5px;
	width: auto;
	z-index: 100000; /* Above WP toolbar. */
}

/* Do not show the outline on the skip link target. */
#primary[tabindex="-1"]:focus {
	outline: 0;
}

/*--------------------------------------------------------------
# Layouts
--------------------------------------------------------------*/
.site {
	margin: 0 auto;
	max-width: 100%;
}

@media (--sidebar-query) {
	.has-sidebar .site {
		margin: 0 1em;
		display: grid;
		grid-template-columns: 3fr 1fr;
		grid-gap: 2rem;
		justify-content: center;
	}

	.site-header,
	.site-footer {
		grid-column: 1 / -1;
	}

	.site-main {
		grid-column: 1;
		min-width: 0;
	}

	.primary-sidebar {
		grid-column: 2;
		min-width: 0;
	}
}

/*--------------------------------------------------------------
# Forms
--------------------------------------------------------------*/
/* stylelint-disable */
textarea {
	width: 100%;
}
/* stylelint-enable */

/* stylelint-disable */
button,
input[type="button"],
input[type="reset"],
input[type="submit"] {
	border: 1px solid;
	border-color: var(--border-color-light) var(--border-color-light) #bbb;
	border-radius: 3px;
	background: #eee;
	color: rgba(0, 0, 0, 0.8);
	font-size: 0.75rem;
	line-height: 1;
	padding: 0.6em 1em 0.4em;
	cursor: pointer;
}
/* stylelint-enable */

button:hover,
input[type="button"]:hover,
input[type="reset"]:hover,
input[type="submit"]:hover {
	border-color: var(--border-color-light) #bbb #aaa;
}

button:active,
button:focus,
input[type="button"]:active,
input[type="button"]:focus,
input[type="reset"]:active,
input[type="reset"]:focus,
input[type="submit"]:active,
input[type="submit"]:focus {
	border-color: #aaa #bbb #bbb;
}

input[type="text"],
input[type="email"],
input[type="url"],
input[type="password"],
input[type="search"],
input[type="number"],
input[type="tel"],
input[type="range"],
input[type="date"],
input[type="month"],
input[type="week"],
input[type="time"],
input[type="datetime"],
input[type="datetime-local"],
input[type="color"],
textarea {
	color: #666;
	border: 1px solid var(--border-color-light);
	border-radius: 3px;
	padding: 3px;
}

input[type="text"]:focus,
input[type="email"]:focus,
input[type="url"]:focus,
input[type="password"]:focus,
input[type="search"]:focus,
input[type="number"]:focus,
input[type="tel"]:focus,
input[type="range"]:focus,
input[type="date"]:focus,
input[type="month"]:focus,
input[type="week"]:focus,
input[type="time"]:focus,
input[type="datetime"]:focus,
input[type="datetime-local"]:focus,
input[type="color"]:focus,
textarea:focus {
	color: #111;
}

select {
	border: 1px solid var(--border-color-light);
}

/*--------------------------------------------------------------
# Header
--------------------------------------------------------------*/

.site-header {
	padding-bottom: 1em;
}

.header-image {
	margin: 0 auto;
}

.header-image img {
	display: block;
	margin: 0 auto;
}

.custom-logo-link {
	display: inline-block;
	margin: 0 auto 1em;
}

.site-branding {
	text-align: center;
	padding: 60px 0 1.75em;

	@media screen and (max-width: 600px) {
		padding: 1.75em 0;
		margin: 0;
	}
}

.site-title {
	margin: 0 1em;
	font-family: var(--highlight-font-family);
	font-stretch: condensed;
	font-size: 38px;
	font-weight: 700;
	line-height: 1.2;
}

.site-title a {
	text-decoration: none;
	color: inherit;
}

.site-description {
	margin: 0.4375em 0 0;
	font-family: var(--highlight-font-family);
	font-stretch: condensed;
	font-size: 17px;
	font-weight: inherit;
	line-height: 1.4;
	word-wrap: break-word;
	color: #757575;
}

@media (--narrow-menu-query) {
	header#masthead:has(nav) {
		display: grid;
		grid-template-columns: 1fr 6fr;

		& .site-branding {
			order: 2;
			padding: 0;

			& .site-title {
				margin: .5em 0;
			}

		}

		& .main-navigation.nav--toggle-sub {
			padding: initial;
			margin: 1em 0;

			& .menu-toggle.icon {
				top: 0;
			}
		}

	}
}

/*--------------------------------------------------------------
## Basic navigation menus - handles submenu and small screen toggle
--------------------------------------------------------------*/
.nav--toggle-small .menu-toggle {
	display: block;
	margin: 0;
	padding: 0.6em 1.2em 0.5em;
	font-family: var(--highlight-font-family);
	font-stretch: condensed;
	font-size: 80%;
	text-transform: uppercase;
	border: 2px solid var(--border-color-dark);
	border-radius: 0;
	background: transparent;

	&.icon {
		border: none;
		position: relative;
		top: 40px;
		left: 5px;
		display: none;

		@media screen and (max-width: 600px) {
			display: block;
		}

		& .dashicons-menu-alt::before {
			font-size: 40px;
		}

		& svg.close {
			display: none;
		}
	}
}

.nav--toggle-small {
	& .menu {
		display: none;
	}

	&.nav--toggled-on {
		& .menu {
			display: block;
		}

		@media screen and (min-width: 600px) {
			& .menu {
				display: flex;
				justify-content: center;
			}
		}

		& .menu-toggle.icon svg.close {
			display: block;
		}

		& svg.open-menu {
			display: none;
		}
	}

	&.icon-nav {
		& .menu {
			display: block;
		}

		@media screen and (min-width: 600px) {
			& .menu {
				display: flex;
				justify-content: center;
			}
		}

		@media screen and (max-width: 600px) {
			& .primary-menu-container {
				position: absolute;
				z-index: -5;
				background: #fff;
				width: 100vw;
				top: 300px;
				left: 0;
				height: 200%;
				padding: 20px 30px;
				opacity: 0;
				transition: opacity 0.3s ease, top 0.3s ease-out,
					visibility 0.1s ease 0.4s;
				visibility: hidden;
			}

			/* & .menu {
				visibility: visible;
			} */

			&.nav--toggled-on {
				& .menu-toggle span.dashicons::before {
					content: "\f158";
				}

				& .primary-menu-container {
					top: 180px;
					z-index: 5;
					opacity: 1;
					transition: opacity 0.3s ease, top 0.3s ease-out;
					visibility: visible;
				}

				/* & .menu {
					visibility: visible;
				} */
			}
		}
	}
}

.nav--toggle-sub .dropdown,
.nav--toggle-sub .dropdown-toggle,
.wp-block-navigation__responsive-container.is-menu-open .wp-block-navigation__responsive-container-content .wp-block-navigation__submenu-icon
{
	display: block;
	background: transparent;
	position: relative;
	right: 0;
	top: 50%;
	width: var(--dropdown-symbol-width);
	height: var(--dropdown-symbol-width);
	font-size: inherit;
	line-height: inherit;
	margin: 0;
	padding: 0;
	border: none;
	border-radius: 0;
	transform: translateY(-50%);
	overflow: visible;
}
.nav--toggle-sub .dropdown-symbol {
	display: block;
	background: transparent;
	position: absolute;
	right: 20%;
	top: 35%;
	width: 60%;
	height: 60%;
	border: solid var(--border-color-dark);
	border-width: 0 2px 2px 0;
	transform: translateY(-50%) rotate(45deg);
}

<<<<<<< HEAD
=======


>>>>>>> a65bf1fe
@media (--narrow-menu-query) {
	.nav--toggle-small.nav--toggled-on .menu {
		display: block;
	}
}

@media (--wide-menu-query) {
	.nav--toggle-small .menu-toggle {
		display: none;
	}

	.nav--toggle-small .menu {
		display: block;
	}

	.nav--toggle-sub ul ul {
		display: none;
		position: absolute;
		top: 100%;
		flex-direction: column;
		background: #fff;
		margin-left: 0;
		box-shadow: 0 3px 3px rgba(0, 0, 0, 0.2);
		z-index: 100;
	}

	.nav--toggle-sub .dropdown,
	.nav--toggle-sub .dropdown-toggle {
		display: block;
		background: transparent;
		position: absolute;
		right: 0;
		top: 50%;
		width: var(--dropdown-symbol-width);
		height: var(--dropdown-symbol-width);
		font-size: inherit;
		line-height: inherit;
		margin: 0;
		padding: 0;
		border: none;
		border-radius: 0;
		transform: translateY(-50%);
		overflow: visible;
	}

	.nav--toggle-sub .dropdown-symbol {
		display: block;
		background: transparent;
		position: absolute;
		right: 20%;
		top: 35%;
		width: 60%;
		height: 60%;
		border: solid var(--border-color-dark);
		border-width: 0 2px 2px 0;
		transform: translateY(-50%) rotate(45deg);
	}

	.nav--toggle-sub ul ul .dropdown,
	.nav--toggle-sub ul ul .dropdown-toggle {
		top: 40%;
		right: 0.2em;
	}

	.nav--toggle-sub ul ul .dropdown-symbol {
		transform: rotate(-45deg);
	}

	.nav--toggle-sub .dropdown-toggle:hover,
	.nav--toggle-sub .menu-item--has-toggle:hover .dropdown-toggle {
		pointer-events: none;
	}

	/* Need menu-item-has-children for non-JS */
	.nav--toggle-sub li.menu-item-has-children,
	.nav--toggle-sub li.menu-item--has-toggle {
		position: relative;
		padding-right: var(--dropdown-symbol-width);
	}

	/*
	 * If the dropdown toggle is active with JS, then
	 * we'll take care of showing the submenu with JS.
	 */
	.nav--toggle-sub li:hover > ul,
	.nav--toggle-sub li.menu-item--toggled-on > ul,
	.nav--toggle-sub li:not(.menu-item--has-toggle):focus > ul {
		display: block;
	}

	/*
	 * "focus-within" is an alternative to focus class for
	 * supporting browsers (all but IE/Edge) for no-JS context
	 * (e.g. AMP) See https://caniuse.com/#feat=css-focus-within
	 *
	 * This selector needs to stay separated, otherwise submenus
	 * will not be displayed with IE/Edge.
	 */
	.nav--toggle-sub li:not(.menu-item--has-toggle):focus-within > ul {
		display: block;
	}
}

/*--------------------------------------------------------------
## Main navigation menu
--------------------------------------------------------------*/
.main-navigation {
	display: block;
	margin: 0 auto 2em;
	padding: 0 1em;
	max-width: var(--content-width);
	font-family: var(--highlight-font-family);
	font-stretch: condensed;
	& ul.wp-block-navigation-submenu li {
		padding: .3em .5em;
	}
}

.main-navigation a {
	display: block;
	width: 100%;
	padding: 0.5em 1em 0.5em 0;
	text-decoration: none;
	color: var(--global-font-color);
}

.main-navigation a:hover,
.main-navigation a:focus {
	text-decoration: underline;
}

.main-navigation .current-menu-item > a,
.main-navigation .current-menu-ancestor > a {
	font-weight: 600;
}

.main-navigation ul {
	display: block;
	list-style: none;
	margin: 0;
	padding: 0;
}

.main-navigation ul ul li {
	padding-left: 1em;
}

/*--------------------------------------------------------------
## Main navigation menu - overrides for navigation block
--------------------------------------------------------------*/

.wp-block-navigation__responsive-container.is-menu-open .wp-block-navigation__responsive-container-content {
	& ul.wp-block-navigation__container {
		width:100%;
	}
	& .wp-block-navigation__submenu-icon {
		display:block;
	}
	& li.wp-block-navigation-item {
		width:100%;
	}
	& li.wp-block-navigation-submenu.has-child {
		flex-direction: row;
		flex-wrap: wrap;
		& ul.wp-block-navigation__submenu-container {
			display:none;
			width: 100%;
			&.toggle-show {
				display:block;
			}
		}
		& a.wp-block-navigation-item__content {
			flex:90%;
		}
	}
}

.wp-block-navigation__responsive-container.is-menu-open .wp-block-navigation__responsive-container-content .has-child .wp-block-navigation__submenu-container {
	padding: .3em .5em;
}

@media (--wide-menu-query) {
<<<<<<< HEAD
=======

	.main-navigation.wp-block-navigation ul {
		display: flex;
	}

>>>>>>> a65bf1fe
	.main-navigation ul li a {
		padding: 0.4em 0.5em;
	}

	.main-navigation ul li {
		margin: 0 0 0 0.5em;
	}

	.main-navigation ul li:first-child {
		margin-left: 0;
	}

	.main-navigation ul ul a {
		width: 200px;
	}

	/* stylelint-disable */
	.main-navigation ul ul li {
		padding-left: 0;
		margin-left: 0;
	}
	/* stylelint-enable */

	.main-navigation ul ul li a {
		width: 218px;
		background: none;
	}

	.main-navigation ul ul ul {
		top: 0;
		left: 100%;
		min-height: 100%;
	}

	.main-navigation .menu {
		display: flex;
		flex-wrap: wrap;
		justify-content: center;
	}
}

@media (--narrow-menu-query) {
	.main-navigation {
		& a {
			flex: 90%;
		}
		& li.menu-item {
			display: flex;
			flex-direction: row;
			flex-wrap: wrap;
			align-items: baseline;
		}
		& ul.sub-menu {
			flex-basis: 100%;
			display: none;
			&.toggle-show {
				display: block;
			}
		}
	}
}


/*--------------------------------------------------------------
# Content navigation
--------------------------------------------------------------*/
.site-main .comment-navigation,
.site-main .posts-navigation,
.site-main .post-navigation,
.site-main .pagination {
	border-bottom: 1px solid var(--border-color-dark);
	margin: 0 auto 2em;
	max-width: var(--content-width);
	overflow: hidden;
	padding: 0 1.5rem 2em;
	font-family: var(--highlight-font-family);
	font-stretch: condensed;
}

@media (--content-query) {
	.site-main .comment-navigation,
	.site-main .posts-navigation,
	.site-main .post-navigation,
	.site-main .pagination {
		padding-left: 0;
		padding-right: 0;
	}
}

.nav-links {
	display: flex;
}

.comment-navigation .nav-previous,
.posts-navigation .nav-previous,
.post-navigation .nav-previous {
	width: 50%;
	flex: 1 0 50%;
}

.comment-navigation .nav-next,
.posts-navigation .nav-next,
.post-navigation .nav-next {
	text-align: end;
	flex: 1 0 50%;
}

.post-navigation-sub span {
	color: var(--global-font-color);
	text-decoration: none;
	display: inline-block;
}

.site-main .pagination {
	margin-bottom: 1.5em;
}

.pagination .nav-links {
	justify-content: center;
	flex-wrap: wrap;
}

.pagination .page-numbers {
	display: inline-block;
	margin-bottom: 0.5em;
	margin-right: 1em;
	border: 1px solid var(--color-link);
	min-width: 1.75em;
	line-height: 1.75;
	text-align: center;
	text-decoration: none;
}

.pagination a:visited {
	color: var(--color-link);
}

.pagination a:hover,
.pagination a:focus,
.pagination a:active {
	border-color: var(--color-link-active);
}

.pagination .prev,
.pagination .next {
	min-width: auto;
	border-color: transparent;
	text-decoration: underline;
}

.pagination .prev:hover,
.pagination .prev:focus,
.pagination .prev:active,
.pagination .next:hover,
.pagination .next:focus,
.pagination .next:active {
	border-color: transparent;
}

.pagination .dots {
	min-width: auto;
	border: none;
}

.pagination .current {
	border-color: var(--border-color-dark);
}

/*--------------------------------------------------------------
# Footer
--------------------------------------------------------------*/
.site-footer {
	margin: 1em 0 0;
	padding: 2em 0;
	font-family: var(--highlight-font-family);
	font-stretch: condensed;
}

.site-info {
	text-align: center;
}

/*--------------------------------------------------------------
# Infinite scroll
--------------------------------------------------------------*/

/* Globally hidden elements when Infinite Scroll is supported and in use. */
.infinite-scroll .posts-navigation,
.infinite-scroll .pagination,
.infinite-scroll.neverending .site-footer {
	/* Theme Footer (when set to scrolling) */
	display: none;
}

/* When Infinite Scroll has reached its end we need to re-display elements that
were hidden (via .neverending) before. */
.infinity-end.neverending .site-footer {
	display: block;
}<|MERGE_RESOLUTION|>--- conflicted
+++ resolved
@@ -422,11 +422,6 @@
 	transform: translateY(-50%) rotate(45deg);
 }
 
-<<<<<<< HEAD
-=======
-
-
->>>>>>> a65bf1fe
 @media (--narrow-menu-query) {
 	.nav--toggle-small.nav--toggled-on .menu {
 		display: block;
@@ -609,14 +604,11 @@
 }
 
 @media (--wide-menu-query) {
-<<<<<<< HEAD
-=======
 
 	.main-navigation.wp-block-navigation ul {
 		display: flex;
 	}
 
->>>>>>> a65bf1fe
 	.main-navigation ul li a {
 		padding: 0.4em 0.5em;
 	}
