/*--------------------------------------------------------------
>>> TABLE OF CONTENTS:
----------------------------------------------------------------
# Imports
	# Blocks
	# Media
		# Captions
		# Galleries (Legacy)
# Post and page content
	# Alignments
	# Custom block colors
	# Custom font sizes
--------------------------------------------------------------*/

/*--------------------------------------------------------------
# Imports
--------------------------------------------------------------*/
@import "_blocks.css";
@import "_media.css";

/*--------------------------------------------------------------
# Post and page content
--------------------------------------------------------------*/

/* Custom rule  for sticky posts:
.sticky {

}
*/

.entry {
	margin-bottom: 1rem;
}

.entry-meta,
.entry-footer {
	font-family: var(--highlight-font-family);
	font-stretch: condensed;
	font-size: 80%;
}

.entry-meta {
	margin: 1em 0;
}

/* Hides the update date and time. */
.updated:not(.published) {
	display: none;
}

.post-thumbnail img {
	margin: 0 auto;
}

.page-content,
.entry-content,
.entry-summary {
	margin: 1.5em 0 0;
}

<<<<<<< HEAD
.entry-content > ul,
.entry-content > ol {
	padding-left: 3.5em;
}

.page-content > *,
.entry-content > *,
.entry-summary > * {
	margin-right: auto;
	margin-left: auto;
	padding-right: 1.5rem;
	padding-left: 1.5rem;
	max-width: var(--content-width);
=======
.page-header,
.entry-header,
.entry-footer,
.site-info,
.post-navigation,
.page-navigation,
.comments-area {
	margin-top: 1.5em;
	margin-bottom: 1.5em;
>>>>>>> eb25326e
}

.page-content > *,
.entry-content > *,
.entry-summary > *,
.page-header,
.entry-header,
.entry-footer,
.site-info,
.post-navigation,
.page-navigation,
.comments-area {
	margin-left: auto;
	margin-right: auto;
	padding-right: 1.5rem;
	padding-left: 1.5rem;
	max-width: var(--content-width);
}

@media (--content-query) {

	.entry-content > ul,
	.entry-content > ol {
		padding-left: 2.5em;
		padding-right: 2.5em;
	}

	.page-content > *,
	.entry-content > *,
	.entry-summary > *,
	.page-header,
	.entry-header,
	.entry-footer,
	.site-info,
	.post-navigation,
	.page-navigation,
	.comments-area {
		padding-left: 0;
		padding-right: 0;
	}
}

/* Align .more-link with the content. */
.entry-content > .more-link {
	display: block;
}

.page-links {
	clear: both;
	margin-bottom: 1.5em;
}

.entry-footer span {
	margin-right: 1em;
}

.entry-footer {
	clear: both;
	padding: 1.5em 1.5rem 3em;
	border-bottom: 1px solid var(--global-font-color);
}

@media (--content-query) {

	.entry-footer {
		padding-right: 0;
		padding-left: 0;
	}

}

/*--------------------------------------------------------------
## Alignments
--------------------------------------------------------------*/
.alignleft {
	float: left;
	margin-right: 1.5rem;
}

.alignright {
	float: right;
	margin-left: 1.5rem;
}

.aligncenter {
	clear: both;
	display: block;
	margin-left: auto;
	margin-right: auto;
}

.alignwide {
	max-width: calc(50% + var(--content-width) / 2);
}

.alignfull {
	max-width: 100%;
	padding: 0;
}

/*--------------------------------------------------------------
## Custom block colors.
--------------------------------------------------------------*/

.has-theme-primary-color,
.has-theme-primary-color a {
	color: var(--color-theme-primary);
}

.has-theme-primary-background-color {
	background-color: var(--color-theme-primary);
}

.has-theme-secondary-color,
.has-theme-secondary-color a {
	color: var(--color-theme-secondary);
}

.has-theme-secondary-background-color {
	background-color: var(--color-theme-secondary);
}

.has-theme-red-color,
.has-theme-red-color a {
	color: var(--color-theme-red);
}

.has-theme-red-background-color {
	background-color: var(--color-theme-red);
}

.has-theme-green-color,
.has-theme-green-color a {
	color: var(--color-theme-green);
}

.has-theme-green-background-color {
	background-color: var(--color-theme-green);
}

.has-theme-blue-color,
.has-theme-blue-color a {
	color: var(--color-theme-blue);
}

.has-theme-blue-background-color {
	background-color: var(--color-theme-blue);
}

.has-theme-yellow-color,
.has-theme-yellow-color a {
	color: var(--color-theme-yellow);
}

.has-theme-yellow-background-color {
	background-color: var(--color-theme-yellow);
}

.has-theme-black-color,
.has-theme-black-color a {
	color: var(--color-theme-black);
}

.has-theme-black-background-color {
	background-color: var(--color-theme-black);
}

.has-theme-grey-color,
.has-theme-grey-color a {
	color: var(--color-theme-grey);
}

.has-theme-grey-background-color {
	background-color: var(--color-theme-grey);
}

.has-theme-white-color,
.has-theme-white-color a {
	color: var(--color-theme-white);
}

.has-theme-white-background-color {
	background-color: var(--color-theme-white);
}

.has-custom-daylight-color,
.has-custom-daylight-color a {
	color: var(--color-custom-daylight);
}

.has-custom-daylight-background-color {
	background-color: var(--color-custom-daylight);
}

.has-custom-sun-color,
.has-custom-sun-color a {
	color: var(--color-custom-sun);
}

.has-custom-sun-background-color {
	background-color: var(--color-custom-sun);
}

/*--------------------------------------------------------------
## Custom block font sizes.
--------------------------------------------------------------*/

.has-small-font-size {
	font-size: var(--font-size-small);
}

.has-regular-font-size {
	font-size: var(--font-size-regular);
}

.has-large-font-size {
	font-size: var(--font-size-large);
}

.has-larger-font-size {
	font-size: var(--font-size-larger);
}<|MERGE_RESOLUTION|>--- conflicted
+++ resolved
@@ -58,7 +58,6 @@
 	margin: 1.5em 0 0;
 }
 
-<<<<<<< HEAD
 .entry-content > ul,
 .entry-content > ol {
 	padding-left: 3.5em;
@@ -72,7 +71,6 @@
 	padding-right: 1.5rem;
 	padding-left: 1.5rem;
 	max-width: var(--content-width);
-=======
 .page-header,
 .entry-header,
 .entry-footer,
@@ -82,7 +80,6 @@
 .comments-area {
 	margin-top: 1.5em;
 	margin-bottom: 1.5em;
->>>>>>> eb25326e
 }
 
 .page-content > *,
