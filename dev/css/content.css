--- conflicted
+++ resolved
@@ -176,33 +176,10 @@
  * .wp-block-verse
  */
 
-.wp-block-quote {
-	padding-left: 1em;
-	border-left: 4px solid #000;
-}
-
-.wp-block-quote cite,
-.wp-block-quote footer {
-	display: block;
-	color: hsl(0, 0%, 40%);
-}
-
-.wp-block-cover-text p {
-	padding: 1.5em 1.5em;
-}
-
-.wp-block-quote.is-large {
+.wp-block-quote.is-large,
+.wp-block-quote.is-style-large {
 	margin: 1.5em auto;
-}
-
-.wp-block-quote.is-large p {
-	margin-bottom: 0.75em;
-	font-size: 1.6em;
-	line-height: 1.25;
-}
-
-.wp-block-quote.is-large cite {
-	font-size: 1.2em;
+	padding: 0 1em;
 }
 
 .entry-content ul,
@@ -219,19 +196,8 @@
 	padding-left: 1.5em;
 }
 
-.wp-block-video video {
-	/* stylelint-disable */
-	max-width: var(--content-width)rem;
-	/* stylelint-enable */
-}
 .alignwide {
-<<<<<<< HEAD
 	max-width: calc(50% + var(--content-width) rem / 2);
-=======
-	/* stylelint-disable */
-	max-width: calc(50% + var(--content-width)rem / 2);
-	/* stylelint-enable */
->>>>>>> 59060edb
 }
 
 .alignfull {
@@ -239,43 +205,22 @@
 	padding: 0;
 }
 
-.wp-block-image img {
-	display: block;
+.wp-block-cover-image .wp-block-cover-image-text,
+.wp-block-cover-image h2 {
+	margin-top: 0;
 }
 
 @media (--content-query) {
 
-<<<<<<< HEAD
-=======
-	.wp-block-cover-text p {
-		padding: 1.5em 0;
-	}
-
->>>>>>> 59060edb
 	.entry-content pre {
 		padding: 1.5em;
 	}
 
 }
 
-.wp-block-table {
-	display: block;
-	overflow-x: auto;
-}
-
-.wp-block-table table {
-	border-collapse: collapse;
-	width: 100%;
-}
-
-.wp-block-table td,
-.wp-block-table th {
-	padding: 0.5em;
-}
-
 /* Columns Block (experimental) */
 .wp-block-columns {
-	grid-column-gap: 1em;
+	display: block;
 }
 
 @media (--wide-menu-query) {
