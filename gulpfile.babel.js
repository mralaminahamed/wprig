--- conflicted
+++ resolved
@@ -16,15 +16,12 @@
 import watch from './gulp/watch';
 import prodPrep from './gulp/prodPrep';
 import prodFinish from './gulp/prodFinish';
-<<<<<<< HEAD
 import {
     sourceStringReplacementPHP,
     sourceStringReplacementJS,
     sourceStringReplacementCSS
 } from './gulp/sourceStringReplacement';
-=======
 import {cleanCSS, cleanJS} from './gulp/clean';
->>>>>>> 98d29eb0
 
 /**
  * Map out the sequence of events on first load and make it the default task
@@ -52,7 +49,6 @@
 /**
  * Export all imported functions as tasks
  */
-<<<<<<< HEAD
 export { generateCert, images, php, sassStyles, scripts, styles, translate, watch };
 
 /**
@@ -61,6 +57,4 @@
 export const sourceStringReplacement = parallel(
     sourceStringReplacementPHP, sourceStringReplacementJS, sourceStringReplacementCSS
 );
-=======
-export { generateCert, images, php, scripts, styles, editorStyles, translate, watch, cleanCSS, cleanJS };
->>>>>>> 98d29eb0
+export { generateCert, images, php, scripts, styles, editorStyles, translate, watch, cleanCSS, cleanJS };