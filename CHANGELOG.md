# Changelog

## 2.0.1
<<<<<<< HEAD
- Fix Travis-CI not executing nightly build jobs. See [#540](https://github.com/wprig/wprig/pull/540). Props @felixarntz.
=======
- Fix inconsistent license references in various areas. See [#575](https://github.com/wprig/wprig/pull/575). Props @felixarntz.
>>>>>>> f0e55e9c
- Add automated tests for the gulp task that builds the production theme. See [#579](https://github.com/wprig/wprig/pull/579). Props @ataylorme.
- Fix Travis-CI not executing nightly build jobs. See [#540](https://github.com/wprig/wprig/pull/540). Props @felixarntz.

## 2.0.0
- Full refactor of dev file structure. See [#133](https://github.com/wprig/wprig/pull/133). Props @ataylorme.
- Full refactor of Gulp process. See [#47](https://github.com/wprig/wprig/pull/47). Props @ataylorme.
- Full refactor of PHP codebase, leveraging PHP7 features. See [#185](https://github.com/wprig/wprig/pull/185). Props @felixarntz.
- Tweak template parts for more granular adjustments and overriding in child themes. See [#244](https://github.com/wprig/wprig/pull/244). Props @felixarntz.
- Add support for SSL certificates. See [#92](https://github.com/wprig/wprig/pull/92). Props @ataylorme.
- Fix theme slug replacement process and use `wp-rig` instead of `wprig` throughout the codebase. See [#93](https://github.com/wprig/wprig/pull/93). Props @felixarntz.
- Watch for theme config changes and rebuild more efficiently. See [#123](https://github.com/wprig/wprig/pull/123). Props @ataylorme.
- Respect PHP 7.0 and WordPress 4.5 version requirements, use `functions.php` as plain 5.2-compatible entry file. See [#59](https://github.com/wprig/wprig/pull/59). Props @ataylorme, @felixarntz.
- Add unit and integration tests infrastructure. See [#114](https://github.com/wprig/wprig/pull/114). Props @felixarntz.
- Add theme support for responsive embeds. See [#219](https://github.com/wprig/wprig/pull/219). Props @benoitchantre.
- Add the privacy policy link. See [#213](https://github.com/wprig/wprig/pull/213). Props @benoitchantre.
- Use `filemtime()` only in development for asset versions. See [#164](https://github.com/wprig/wprig/pull/164). Props @benoitchantre.
- Retrieve the theme version dynamically for asset versions in production. See [#176](https://github.com/wprig/wprig/pull/176), [#190](https://github.com/wprig/wprig/pull/190), [#200](https://github.com/wprig/wprig/pull/200). Props @benoitchantre.
- Allow disabling PHPCS in development workflow. See [#170](https://github.com/wprig/wprig/pull/170). Props @ataylorme.
- Add `500.php` and `offline.php` templates for PWA support. See [#212](https://github.com/wprig/wprig/pull/212). Props @felixarntz.
- Print the static `skip-link-focus-fix` script for IE11 inline instead of requiring an extra request. See [#139](https://github.com/wprig/wprig/pull/139). Props @westonruter.
- Add gif extension to processed image paths. See [#117](https://github.com/wprig/wprig/pull/117). Props @ataylorme.
- Add `stylelint`. See [#56](https://github.com/wprig/wprig/pull/56). Props @ataylorme.
- Update PHPCompatibility to version 9 and remove deprecated coding standards annotations. See [#249](https://github.com/wprig/wprig/pull/249). Props @felixarntz.
- Fix numerous CSS bugs and Gutenberg compatibility issues. See [#127](https://github.com/wprig/wprig/pull/127), [#173](https://github.com/wprig/wprig/pull/173), [#179](https://github.com/wprig/wprig/pull/179), [#188](https://github.com/wprig/wprig/pull/188), [#193](https://github.com/wprig/wprig/pull/193), [#196](https://github.com/wprig/wprig/pull/196), [#197](https://github.com/wprig/wprig/pull/197), [#202](https://github.com/wprig/wprig/pull/202), [#206](https://github.com/wprig/wprig/pull/206), [#299](https://github.com/wprig/wprig/pull/299). Props @benoitchantre, @mor10, @jdelia.
- Add abstracted theme config file. See [#233](https://github.com/wprig/wprig/pull/233). Props @Shelob9.
- Add theme screenshot file. See [#263](https://github.com/wprig/wprig/pull/263). Props @bamadesigner.
- Ensure `content.css` stylesheet always loads when needed. See [#141](https://github.com/wprig/wprig/pull/141). Props @bamadesigner.
- Replace `require-uncached` with `import-fresh`. [`require-uncached`](https://www.npmjs.com/package/require-uncached) has been deprecated in favor of [`import-fresh`](https://www.npmjs.com/package/import-fresh). See [#296](https://github.com/wprig/wprig/pull/296). Props @ataylorme.
- Upgrade WordPress coding standards to 2.0. See [#288](https://github.com/wprig/wprig/pull/295). Props @ataylorme, @benoitchantre.
- Use pure CSS files for CSS custom properties and media queries
`/assets/css/src/_custom-properties.css` for custom properties.
`/assets/css/src/_custom-media.css` for custom media queries.
See [#281](https://github.com/wprig/wprig/pull/281). Props @mor10.
- Use `.browserslistrc` for browser support definitions. See [#227](https://github.com/wprig/wprig/pull/227). Props @ataylorme.
- Allow adjusting the mechanism for how stylesheets are loaded, for better compatibility with contexts like AMP or Customizer. See [#319](https://github.com/wprig/wprig/pull/319). Props @felixarntz.
- Add a `run-phpcbf` to Composer scripts. See [#360](https://github.com/wprig/wprig/pull/360). Props @ataylorme.
- Replaces `install` with `rig-init` in the `scripts` section of `package.json` in order to decouple `npm install` and `composer install`. Added a new `npm run rig-init` command to run both `npm install` and `composer install` with one command. `npm install` now only installs NPM packages. See [#357](https://github.com/wprig/wprig/pull/357). Props @ataylorme.
- Remove Sass support to fully rely on PostCSS. See [#425](https://github.com/wprig/wprig/pull/425). Props @ataylorme.
- Add theme support for latest `service_worker` integrations. See [#506](https://github.com/wprig/wprig/pull/506). Props @felixarntz.

## 1.0.5
- Do not initialize menus until DOM is loaded. See [#140](https://github.com/wprig/wprig/pull/140). Props @bamadesigner.
- Fix PHPCodeSniffer issues and violations. Props @mor10, @felixarntz.
- Fix incorrect grammar in comment. See [#151](https://github.com/wprig/wprig/pull/151). Props @ecotechie.

## 1.0.4
- Update CSS (front and editor styles) to meet current Gutenberg recommendations as of October 1, 2018. Props mor10.
- Enable default block styles by default in functions.php. Props mor10.
- Add readme.txt file as per [Theme Handbook](https://developer.wordpress.org/themes/release/writing-documentation/). Props mor10.

## 1.0.3
- Add Gutenberg editor-font-sizes. Props @atanas-angelov-dev
- Improve conditional logic in wprig_add_body_style(). Props @iliman
- Update WordPress Coding Standards to 1.0.0. Props @mor10

## 1.0.2
- Updated theme support for Gutenberg color palette with a single array attribute. Props @webmandesign
- `./verbose/` folder no longer holds PHP files. Resolves duplicate functionality as described in [#51](https://github.com/wprig/wprig/issues/51).
- Update Composer dependencies to latest versions (and to remove update nag).
- Use slug for naming language file and ZIP bundle. Props @felixarntz.
- Fixed bug with is_amp_endpoint() being called too soon. Props @iliman.

## 1.0.1
- PHP process updated to run conditionally on theme name and theme slug rename and on first run. Props @hellofromtonya.
- Introduce guard clause to simplify wprig_is_amp() condition around wprig_scripts(). Props @Tabrisrp.
- Remove extraneous variable $post_count from index.php. Props @Soean.

## Initial release
- cssnext replaced with postcss-preset-env. No change in functionality. Props @mor10
- Separate theme name and theme slug in `themeConfig.js`. Props @felixarntz.<|MERGE_RESOLUTION|>--- conflicted
+++ resolved
@@ -1,11 +1,7 @@
 # Changelog
 
 ## 2.0.1
-<<<<<<< HEAD
-- Fix Travis-CI not executing nightly build jobs. See [#540](https://github.com/wprig/wprig/pull/540). Props @felixarntz.
-=======
 - Fix inconsistent license references in various areas. See [#575](https://github.com/wprig/wprig/pull/575). Props @felixarntz.
->>>>>>> f0e55e9c
 - Add automated tests for the gulp task that builds the production theme. See [#579](https://github.com/wprig/wprig/pull/579). Props @ataylorme.
 - Fix Travis-CI not executing nightly build jobs. See [#540](https://github.com/wprig/wprig/pull/540). Props @felixarntz.
 
