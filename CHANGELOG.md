--- conflicted
+++ resolved
@@ -1,16 +1,13 @@
 # Changelog
 
 ## 2.0.2
+- Fix indentation for nested lists, reduce specificity. See [#490](https://github.com/wprig/wprig/pull/490). Props @benoitchantre.
 - Fix sub menus may be displayed under other elements. See [#523](https://github.com/wprig/wprig/pull/523). Props @benoitchantre.
 - Fix invalid argument passed to `wp_nav_menu()`. See [#569](https://github.com/wprig/wprig/pull/569). Props @felixarntz.
 
 ## 2.0.1
-<<<<<<< HEAD
-- Fix indentation for nested lists, reduce specificity. See [#490](https://github.com/wprig/wprig/pull/490). Props @benoitchantre.
-=======
 - Fix inconsistent license references in various areas. See [#575](https://github.com/wprig/wprig/pull/575). Props @felixarntz.
 - Add automated tests for the gulp task that builds the production theme. See [#579](https://github.com/wprig/wprig/pull/579). Props @ataylorme.
->>>>>>> 12463319
 - Fix Travis-CI not executing nightly build jobs. See [#540](https://github.com/wprig/wprig/pull/540). Props @felixarntz.
 
 ## 2.0.0
