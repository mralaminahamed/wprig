# Changelog

## 2.0.1
<<<<<<< HEAD
- Fix Travis-CI not executing nightly build jobs. See [#540](https://github.com/wprig/wprig/pull/540). Props @felixarntz.
=======
- Add automated tests for the gulp task that builds the production theme. See [#579](https://github.com/wprig/wprig/pull/579). Props @ataylorme.
>>>>>>> f241707d

## 2.0.0
- Full refactor of dev file structure. See [#133](https://github.com/wprig/wprig/pull/133). Props @ataylorme.
- Full refactor of Gulp process. See [#47](https://github.com/wprig/wprig/pull/47). Props @ataylorme.
- Full refactor of PHP codebase, leveraging PHP7 features. See [#185](https://github.com/wprig/wprig/pull/185). Props @felixarntz.
- Tweak template parts for more granular adjustments and overriding in child themes. See [#244](https://github.com/wprig/wprig/pull/244). Props @felixarntz.
- Add support for SSL certificates. See [#92](https://github.com/wprig/wprig/pull/92). Props @ataylorme.
- Fix theme slug replacement process and use `wp-rig` instead of `wprig` throughout the codebase. See [#93](https://github.com/wprig/wprig/pull/93). Props @felixarntz.
- Watch for theme config changes and rebuild more efficiently. See [#123](https://github.com/wprig/wprig/pull/123). Props @ataylorme.
- Respect PHP 7.0 and WordPress 4.5 version requirements, use `functions.php` as plain 5.2-compatible entry file. See [#59](https://github.com/wprig/wprig/pull/59). Props @ataylorme, @felixarntz.
- Add unit and integration tests infrastructure. See [#114](https://github.com/wprig/wprig/pull/114). Props @felixarntz.
- Add theme support for responsive embeds. See [#219](https://github.com/wprig/wprig/pull/219). Props @benoitchantre.
- Add the privacy policy link. See [#213](https://github.com/wprig/wprig/pull/213). Props @benoitchantre.
- Use `filemtime()` only in development for asset versions. See [#164](https://github.com/wprig/wprig/pull/164). Props @benoitchantre.
- Retrieve the theme version dynamically for asset versions in production. See [#176](https://github.com/wprig/wprig/pull/176), [#190](https://github.com/wprig/wprig/pull/190), [#200](https://github.com/wprig/wprig/pull/200). Props @benoitchantre.
- Allow disabling PHPCS in development workflow. See [#170](https://github.com/wprig/wprig/pull/170). Props @ataylorme.
- Add `500.php` and `offline.php` templates for PWA support. See [#212](https://github.com/wprig/wprig/pull/212). Props @felixarntz.
- Print the static `skip-link-focus-fix` script for IE11 inline instead of requiring an extra request. See [#139](https://github.com/wprig/wprig/pull/139). Props @westonruter.
- Add gif extension to processed image paths. See [#117](https://github.com/wprig/wprig/pull/117). Props @ataylorme.
- Add `stylelint`. See [#56](https://github.com/wprig/wprig/pull/56). Props @ataylorme.
- Update PHPCompatibility to version 9 and remove deprecated coding standards annotations. See [#249](https://github.com/wprig/wprig/pull/249). Props @felixarntz.
- Fix numerous CSS bugs and Gutenberg compatibility issues. See [#127](https://github.com/wprig/wprig/pull/127), [#173](https://github.com/wprig/wprig/pull/173), [#179](https://github.com/wprig/wprig/pull/179), [#188](https://github.com/wprig/wprig/pull/188), [#193](https://github.com/wprig/wprig/pull/193), [#196](https://github.com/wprig/wprig/pull/196), [#197](https://github.com/wprig/wprig/pull/197), [#202](https://github.com/wprig/wprig/pull/202), [#206](https://github.com/wprig/wprig/pull/206), [#299](https://github.com/wprig/wprig/pull/299). Props @benoitchantre, @mor10, @jdelia.
- Add abstracted theme config file. See [#233](https://github.com/wprig/wprig/pull/233). Props @Shelob9.
- Add theme screenshot file. See [#263](https://github.com/wprig/wprig/pull/263). Props @bamadesigner.
- Ensure `content.css` stylesheet always loads when needed. See [#141](https://github.com/wprig/wprig/pull/141). Props @bamadesigner.
- Replace `require-uncached` with `import-fresh`. [`require-uncached`](https://www.npmjs.com/package/require-uncached) has been deprecated in favor of [`import-fresh`](https://www.npmjs.com/package/import-fresh). See [#296](https://github.com/wprig/wprig/pull/296). Props @ataylorme.
- Upgrade WordPress coding standards to 2.0. See [#288](https://github.com/wprig/wprig/pull/295). Props @ataylorme, @benoitchantre.
- Use pure CSS files for CSS custom properties and media queries
`/assets/css/src/_custom-properties.css` for custom properties.
`/assets/css/src/_custom-media.css` for custom media queries.
See [#281](https://github.com/wprig/wprig/pull/281). Props @mor10.
- Use `.browserslistrc` for browser support definitions. See [#227](https://github.com/wprig/wprig/pull/227). Props @ataylorme.
- Allow adjusting the mechanism for how stylesheets are loaded, for better compatibility with contexts like AMP or Customizer. See [#319](https://github.com/wprig/wprig/pull/319). Props @felixarntz.
- Add a `run-phpcbf` to Composer scripts. See [#360](https://github.com/wprig/wprig/pull/360). Props @ataylorme.
- Replaces `install` with `rig-init` in the `scripts` section of `package.json` in order to decouple `npm install` and `composer install`. Added a new `npm run rig-init` command to run both `npm install` and `composer install` with one command. `npm install` now only installs NPM packages. See [#357](https://github.com/wprig/wprig/pull/357). Props @ataylorme.
- Remove Sass support to fully rely on PostCSS. See [#425](https://github.com/wprig/wprig/pull/425). Props @ataylorme.
- Add theme support for latest `service_worker` integrations. See [#506](https://github.com/wprig/wprig/pull/506). Props @felixarntz.

## 1.0.5
- Do not initialize menus until DOM is loaded. See [#140](https://github.com/wprig/wprig/pull/140). Props @bamadesigner.
- Fix PHPCodeSniffer issues and violations. Props @mor10, @felixarntz.
- Fix incorrect grammar in comment. See [#151](https://github.com/wprig/wprig/pull/151). Props @ecotechie.

## 1.0.4
- Update CSS (front and editor styles) to meet current Gutenberg recommendations as of October 1, 2018. Props mor10.
- Enable default block styles by default in functions.php. Props mor10.
- Add readme.txt file as per [Theme Handbook](https://developer.wordpress.org/themes/release/writing-documentation/). Props mor10.

## 1.0.3
- Add Gutenberg editor-font-sizes. Props @atanas-angelov-dev
- Improve conditional logic in wprig_add_body_style(). Props @iliman
- Update WordPress Coding Standards to 1.0.0. Props @mor10

## 1.0.2
- Updated theme support for Gutenberg color palette with a single array attribute. Props @webmandesign
- `./verbose/` folder no longer holds PHP files. Resolves duplicate functionality as described in [#51](https://github.com/wprig/wprig/issues/51).
- Update Composer dependencies to latest versions (and to remove update nag).
- Use slug for naming language file and ZIP bundle. Props @felixarntz.
- Fixed bug with is_amp_endpoint() being called too soon. Props @iliman.

## 1.0.1
- PHP process updated to run conditionally on theme name and theme slug rename and on first run. Props @hellofromtonya.
- Introduce guard clause to simplify wprig_is_amp() condition around wprig_scripts(). Props @Tabrisrp.
- Remove extraneous variable $post_count from index.php. Props @Soean.

## Initial release
- cssnext replaced with postcss-preset-env. No change in functionality. Props @mor10
- Separate theme name and theme slug in `themeConfig.js`. Props @felixarntz.<|MERGE_RESOLUTION|>--- conflicted
+++ resolved
@@ -1,11 +1,8 @@
 # Changelog
 
 ## 2.0.1
-<<<<<<< HEAD
 - Fix Travis-CI not executing nightly build jobs. See [#540](https://github.com/wprig/wprig/pull/540). Props @felixarntz.
-=======
 - Add automated tests for the gulp task that builds the production theme. See [#579](https://github.com/wprig/wprig/pull/579). Props @ataylorme.
->>>>>>> f241707d
 
 ## 2.0.0
 - Full refactor of dev file structure. See [#133](https://github.com/wprig/wprig/pull/133). Props @ataylorme.
