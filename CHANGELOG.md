--- conflicted
+++ resolved
@@ -1,12 +1,7 @@
 # Changelog
 
 ## 2.0.2
-<<<<<<< HEAD
-- Fix no error message for WP-CLI when requirements are not met. See [#545](https://github.com/wprig/wprig/pull/545). Props @benoitchantre.
-=======
-
 - Use long array syntax to be ready with upcoming changes in PHP Coding Standards. See [#557](https://github.com/wprig/wprig/pull/557). Props @benoitchantre.
->>>>>>> c15ef4a0
 - Fix indentation for nested lists, reduce specificity. See [#490](https://github.com/wprig/wprig/pull/490). Props @benoitchantre.
 - Reduce hardcoded colors. See [#488](https://github.com/wprig/wprig/pull/488). Props @benoitchantre.
 - Prevent gallery block from breaking unexpectedly if the number of images is a multiple of the number of columns. See [#571](https://github.com/wprig/wprig/pull/571). Props @felixarntz.
