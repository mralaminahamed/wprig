# Changelog

## 2.0.2
- Fix invalid argument passed to `wp_nav_menu()`. See [#569](https://github.com/wprig/wprig/pull/569). Props @felixarntz.

## 2.0.1
<<<<<<< HEAD
- Fix Editor toolbar icons may be unreadable. See [#547](https://github.com/wprig/wprig/pull/547). Props @benoitchantre.
- Fix Travis-CI not executing nightly build jobs. See [#540](https://github.com/wprig/wprig/pull/540). Props @felixarntz.
=======
- Fix inconsistent license references in various areas. See [#575](https://github.com/wprig/wprig/pull/575). Props @felixarntz.
>>>>>>> a7b53fc7
- Add automated tests for the gulp task that builds the production theme. See [#579](https://github.com/wprig/wprig/pull/579). Props @ataylorme.
- Fix Travis-CI not executing nightly build jobs. See [#540](https://github.com/wprig/wprig/pull/540). Props @felixarntz.

## 2.0.0
- Full refactor of dev file structure. See [#133](https://github.com/wprig/wprig/pull/133). Props @ataylorme.
- Full refactor of Gulp process. See [#47](https://github.com/wprig/wprig/pull/47). Props @ataylorme.
- Full refactor of PHP codebase, leveraging PHP7 features. See [#185](https://github.com/wprig/wprig/pull/185). Props @felixarntz.
- Tweak template parts for more granular adjustments and overriding in child themes. See [#244](https://github.com/wprig/wprig/pull/244). Props @felixarntz.
- Add support for SSL certificates. See [#92](https://github.com/wprig/wprig/pull/92). Props @ataylorme.
- Fix theme slug replacement process and use `wp-rig` instead of `wprig` throughout the codebase. See [#93](https://github.com/wprig/wprig/pull/93). Props @felixarntz.
- Watch for theme config changes and rebuild more efficiently. See [#123](https://github.com/wprig/wprig/pull/123). Props @ataylorme.
- Respect PHP 7.0 and WordPress 4.5 version requirements, use `functions.php` as plain 5.2-compatible entry file. See [#59](https://github.com/wprig/wprig/pull/59). Props @ataylorme, @felixarntz.
- Add unit and integration tests infrastructure. See [#114](https://github.com/wprig/wprig/pull/114). Props @felixarntz.
- Add theme support for responsive embeds. See [#219](https://github.com/wprig/wprig/pull/219). Props @benoitchantre.
- Add the privacy policy link. See [#213](https://github.com/wprig/wprig/pull/213). Props @benoitchantre.
- Use `filemtime()` only in development for asset versions. See [#164](https://github.com/wprig/wprig/pull/164). Props @benoitchantre.
- Retrieve the theme version dynamically for asset versions in production. See [#176](https://github.com/wprig/wprig/pull/176), [#190](https://github.com/wprig/wprig/pull/190), [#200](https://github.com/wprig/wprig/pull/200). Props @benoitchantre.
- Allow disabling PHPCS in development workflow. See [#170](https://github.com/wprig/wprig/pull/170). Props @ataylorme.
- Add `500.php` and `offline.php` templates for PWA support. See [#212](https://github.com/wprig/wprig/pull/212). Props @felixarntz.
- Print the static `skip-link-focus-fix` script for IE11 inline instead of requiring an extra request. See [#139](https://github.com/wprig/wprig/pull/139). Props @westonruter.
- Add gif extension to processed image paths. See [#117](https://github.com/wprig/wprig/pull/117). Props @ataylorme.
- Add `stylelint`. See [#56](https://github.com/wprig/wprig/pull/56). Props @ataylorme.
- Update PHPCompatibility to version 9 and remove deprecated coding standards annotations. See [#249](https://github.com/wprig/wprig/pull/249). Props @felixarntz.
- Fix numerous CSS bugs and Gutenberg compatibility issues. See [#127](https://github.com/wprig/wprig/pull/127), [#173](https://github.com/wprig/wprig/pull/173), [#179](https://github.com/wprig/wprig/pull/179), [#188](https://github.com/wprig/wprig/pull/188), [#193](https://github.com/wprig/wprig/pull/193), [#196](https://github.com/wprig/wprig/pull/196), [#197](https://github.com/wprig/wprig/pull/197), [#202](https://github.com/wprig/wprig/pull/202), [#206](https://github.com/wprig/wprig/pull/206), [#299](https://github.com/wprig/wprig/pull/299). Props @benoitchantre, @mor10, @jdelia.
- Add abstracted theme config file. See [#233](https://github.com/wprig/wprig/pull/233). Props @Shelob9.
- Add theme screenshot file. See [#263](https://github.com/wprig/wprig/pull/263). Props @bamadesigner.
- Ensure `content.css` stylesheet always loads when needed. See [#141](https://github.com/wprig/wprig/pull/141). Props @bamadesigner.
- Replace `require-uncached` with `import-fresh`. [`require-uncached`](https://www.npmjs.com/package/require-uncached) has been deprecated in favor of [`import-fresh`](https://www.npmjs.com/package/import-fresh). See [#296](https://github.com/wprig/wprig/pull/296). Props @ataylorme.
- Upgrade WordPress coding standards to 2.0. See [#288](https://github.com/wprig/wprig/pull/295). Props @ataylorme, @benoitchantre.
- Use pure CSS files for CSS custom properties and media queries
`/assets/css/src/_custom-properties.css` for custom properties.
`/assets/css/src/_custom-media.css` for custom media queries.
See [#281](https://github.com/wprig/wprig/pull/281). Props @mor10.
- Use `.browserslistrc` for browser support definitions. See [#227](https://github.com/wprig/wprig/pull/227). Props @ataylorme.
- Allow adjusting the mechanism for how stylesheets are loaded, for better compatibility with contexts like AMP or Customizer. See [#319](https://github.com/wprig/wprig/pull/319). Props @felixarntz.
- Add a `run-phpcbf` to Composer scripts. See [#360](https://github.com/wprig/wprig/pull/360). Props @ataylorme.
- Replaces `install` with `rig-init` in the `scripts` section of `package.json` in order to decouple `npm install` and `composer install`. Added a new `npm run rig-init` command to run both `npm install` and `composer install` with one command. `npm install` now only installs NPM packages. See [#357](https://github.com/wprig/wprig/pull/357). Props @ataylorme.
- Remove Sass support to fully rely on PostCSS. See [#425](https://github.com/wprig/wprig/pull/425). Props @ataylorme.
- Add theme support for latest `service_worker` integrations. See [#506](https://github.com/wprig/wprig/pull/506). Props @felixarntz.

## 1.0.5
- Do not initialize menus until DOM is loaded. See [#140](https://github.com/wprig/wprig/pull/140). Props @bamadesigner.
- Fix PHPCodeSniffer issues and violations. Props @mor10, @felixarntz.
- Fix incorrect grammar in comment. See [#151](https://github.com/wprig/wprig/pull/151). Props @ecotechie.

## 1.0.4
- Update CSS (front and editor styles) to meet current Gutenberg recommendations as of October 1, 2018. Props mor10.
- Enable default block styles by default in functions.php. Props mor10.
- Add readme.txt file as per [Theme Handbook](https://developer.wordpress.org/themes/release/writing-documentation/). Props mor10.

## 1.0.3
- Add Gutenberg editor-font-sizes. Props @atanas-angelov-dev
- Improve conditional logic in wprig_add_body_style(). Props @iliman
- Update WordPress Coding Standards to 1.0.0. Props @mor10

## 1.0.2
- Updated theme support for Gutenberg color palette with a single array attribute. Props @webmandesign
- `./verbose/` folder no longer holds PHP files. Resolves duplicate functionality as described in [#51](https://github.com/wprig/wprig/issues/51).
- Update Composer dependencies to latest versions (and to remove update nag).
- Use slug for naming language file and ZIP bundle. Props @felixarntz.
- Fixed bug with is_amp_endpoint() being called too soon. Props @iliman.

## 1.0.1
- PHP process updated to run conditionally on theme name and theme slug rename and on first run. Props @hellofromtonya.
- Introduce guard clause to simplify wprig_is_amp() condition around wprig_scripts(). Props @Tabrisrp.
- Remove extraneous variable $post_count from index.php. Props @Soean.

## Initial release
- cssnext replaced with postcss-preset-env. No change in functionality. Props @mor10
- Separate theme name and theme slug in `themeConfig.js`. Props @felixarntz.<|MERGE_RESOLUTION|>--- conflicted
+++ resolved
@@ -1,15 +1,11 @@
 # Changelog
 
 ## 2.0.2
+- Fix Editor toolbar icons may be unreadable. See [#547](https://github.com/wprig/wprig/pull/547). Props @benoitchantre.
 - Fix invalid argument passed to `wp_nav_menu()`. See [#569](https://github.com/wprig/wprig/pull/569). Props @felixarntz.
 
 ## 2.0.1
-<<<<<<< HEAD
-- Fix Editor toolbar icons may be unreadable. See [#547](https://github.com/wprig/wprig/pull/547). Props @benoitchantre.
-- Fix Travis-CI not executing nightly build jobs. See [#540](https://github.com/wprig/wprig/pull/540). Props @felixarntz.
-=======
 - Fix inconsistent license references in various areas. See [#575](https://github.com/wprig/wprig/pull/575). Props @felixarntz.
->>>>>>> a7b53fc7
 - Add automated tests for the gulp task that builds the production theme. See [#579](https://github.com/wprig/wprig/pull/579). Props @ataylorme.
 - Fix Travis-CI not executing nightly build jobs. See [#540](https://github.com/wprig/wprig/pull/540). Props @felixarntz.
 
