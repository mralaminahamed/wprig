# Changelog

<<<<<<< HEAD
## 2.3.1

-   Improvements to mobile navigation, primarily collapsible sub-menus, including consideration for Gutenberg navigation block. Props @robruiz
-   Improvements to header layout. Props @robruiz

## 2.3

-   Updated all dependencies. Props @robruiz
-   Added onload attribute to preload styles. Props @robruiz
=======
## 2.2.2

-   Updated navigation CSS to prevent blocking of content when mobile menu is toggled off and to have smooth transition from toggle-on toggled-off states. Props @Spleeding1
>>>>>>> 8f917c5f

## 2.2.1

-   Extended config file to add the ability to modify author name, author url, theme description and version for production. Props @dthenley
-   Bumps [ajv](https://github.com/ajv-validator/ajv) from 6.10.2 to 6.12.3.
-   Bumps [handlebars](https://github.com/handlebars-lang/handlebars.js) from 4.7.6 to 4.7.7.
-   Change Sidebar screen reader text. see [#761](https://github.com/wprig/wprig/issues/761)
-   Update blocks css to use grid css
-   Added 'deps' to css files array Props @Spleeding1
-   Removed call for custom.min.js from the Scripts/Component.php file. Was throwing an error before.

## 2.2.0

-   Enhanced Mobile Navigation System and new default mobile nav. Props @robruiz
-   Add new Javascript component for managing JS enqueues. Props @Spleeding1

## 2.1.0

-   Add EZ_Customizer Component for easier customizer settings. See [WPRig.io](https://wprig.io/documentation/creating-custom-settings-for-your-theme-in-customize/) for details on how this works. Props @robruiz
-   Add Read More link to Recent Posts block. See [#714](https://github.com/wprig/wprig/issues/714). Props @dthenley
-   Add padding to full width block content. See [#708](https://github.com/wprig/wprig/issues/708). Props @dthenley

## 2.0.2

-   Removed native lazy loading. WordPress 5.5 now handles that for us. See [#657](https://github.com/wprig/wprig/pull/657). Props @robruiz.
-   Use long array syntax to be ready with upcoming changes in PHP Coding Standards. See [#557](https://github.com/wprig/wprig/pull/557). Props @benoitchantre.
-   Fix indentation for nested lists, reduce specificity. See [#490](https://github.com/wprig/wprig/pull/490). Props @benoitchantre.
-   Reduce hardcoded colors. See [#488](https://github.com/wprig/wprig/pull/488). Props @benoitchantre.
-   Prevent gallery block from breaking unexpectedly if the number of images is a multiple of the number of columns. See [#571](https://github.com/wprig/wprig/pull/571). Props @felixarntz.
-   Add support for vendor asset directories. See [#587](https://github.com/wprig/wprig/pull/587). Props @ataylorme, @benoitchantre.
-   Ensure that left- or right-aligned child elements of the post content do not overflow the maximum content width. See [#568](https://github.com/wprig/wprig/pull/568). Props @felixarntz.
-   Fix sub menus may be displayed under other elements. See [#523](https://github.com/wprig/wprig/pull/523). Props @benoitchantre.
-   Fix invalid argument passed to `wp_nav_menu()`. See [#569](https://github.com/wprig/wprig/pull/569). Props @felixarntz.

## 2.0.1

-   Fix inconsistent license references in various areas. See [#575](https://github.com/wprig/wprig/pull/575). Props @felixarntz.
-   Add automated tests for the gulp task that builds the production theme. See [#579](https://github.com/wprig/wprig/pull/579). Props @ataylorme.
-   Fix Travis-CI not executing nightly build jobs. See [#540](https://github.com/wprig/wprig/pull/540). Props @felixarntz.

## 2.0.0

-   Full refactor of dev file structure. See [#133](https://github.com/wprig/wprig/pull/133). Props @ataylorme.
-   Full refactor of Gulp process. See [#47](https://github.com/wprig/wprig/pull/47). Props @ataylorme.
-   Full refactor of PHP codebase, leveraging PHP7 features. See [#185](https://github.com/wprig/wprig/pull/185). Props @felixarntz.
-   Tweak template parts for more granular adjustments and overriding in child themes. See [#244](https://github.com/wprig/wprig/pull/244). Props @felixarntz.
-   Add support for SSL certificates. See [#92](https://github.com/wprig/wprig/pull/92). Props @ataylorme.
-   Fix theme slug replacement process and use `wp-rig` instead of `wprig` throughout the codebase. See [#93](https://github.com/wprig/wprig/pull/93). Props @felixarntz.
-   Watch for theme config changes and rebuild more efficiently. See [#123](https://github.com/wprig/wprig/pull/123). Props @ataylorme.
-   Respect PHP 7.0 and WordPress 4.5 version requirements, use `functions.php` as plain 5.2-compatible entry file. See [#59](https://github.com/wprig/wprig/pull/59). Props @ataylorme, @felixarntz.
-   Add unit and integration tests infrastructure. See [#114](https://github.com/wprig/wprig/pull/114). Props @felixarntz.
-   Add theme support for responsive embeds. See [#219](https://github.com/wprig/wprig/pull/219). Props @benoitchantre.
-   Add the privacy policy link. See [#213](https://github.com/wprig/wprig/pull/213). Props @benoitchantre.
-   Use `filemtime()` only in development for asset versions. See [#164](https://github.com/wprig/wprig/pull/164). Props @benoitchantre.
-   Retrieve the theme version dynamically for asset versions in production. See [#176](https://github.com/wprig/wprig/pull/176), [#190](https://github.com/wprig/wprig/pull/190), [#200](https://github.com/wprig/wprig/pull/200). Props @benoitchantre.
-   Allow disabling PHPCS in development workflow. See [#170](https://github.com/wprig/wprig/pull/170). Props @ataylorme.
-   Add `500.php` and `offline.php` templates for PWA support. See [#212](https://github.com/wprig/wprig/pull/212). Props @felixarntz.
-   Print the static `skip-link-focus-fix` script for IE11 inline instead of requiring an extra request. See [#139](https://github.com/wprig/wprig/pull/139). Props @westonruter.
-   Add gif extension to processed image paths. See [#117](https://github.com/wprig/wprig/pull/117). Props @ataylorme.
-   Add `stylelint`. See [#56](https://github.com/wprig/wprig/pull/56). Props @ataylorme.
-   Update PHPCompatibility to version 9 and remove deprecated coding standards annotations. See [#249](https://github.com/wprig/wprig/pull/249). Props @felixarntz.
-   Fix numerous CSS bugs and Gutenberg compatibility issues. See [#127](https://github.com/wprig/wprig/pull/127), [#173](https://github.com/wprig/wprig/pull/173), [#179](https://github.com/wprig/wprig/pull/179), [#188](https://github.com/wprig/wprig/pull/188), [#193](https://github.com/wprig/wprig/pull/193), [#196](https://github.com/wprig/wprig/pull/196), [#197](https://github.com/wprig/wprig/pull/197), [#202](https://github.com/wprig/wprig/pull/202), [#206](https://github.com/wprig/wprig/pull/206), [#299](https://github.com/wprig/wprig/pull/299). Props @benoitchantre, @mor10, @jdelia.
-   Add abstracted theme config file. See [#233](https://github.com/wprig/wprig/pull/233). Props @Shelob9.
-   Add theme screenshot file. See [#263](https://github.com/wprig/wprig/pull/263). Props @bamadesigner.
-   Ensure `content.css` stylesheet always loads when needed. See [#141](https://github.com/wprig/wprig/pull/141). Props @bamadesigner.
-   Replace `require-uncached` with `import-fresh`. [`require-uncached`](https://www.npmjs.com/package/require-uncached) has been deprecated in favor of [`import-fresh`](https://www.npmjs.com/package/import-fresh). See [#296](https://github.com/wprig/wprig/pull/296). Props @ataylorme.
-   Upgrade WordPress coding standards to 2.0. See [#288](https://github.com/wprig/wprig/pull/295). Props @ataylorme, @benoitchantre.
-   Use pure CSS files for CSS custom properties and media queries
    `/assets/css/src/_custom-properties.css` for custom properties.
    `/assets/css/src/_custom-media.css` for custom media queries.
    See [#281](https://github.com/wprig/wprig/pull/281). Props @mor10.
-   Use `.browserslistrc` for browser support definitions. See [#227](https://github.com/wprig/wprig/pull/227). Props @ataylorme.
-   Allow adjusting the mechanism for how stylesheets are loaded, for better compatibility with contexts like AMP or Customizer. See [#319](https://github.com/wprig/wprig/pull/319). Props @felixarntz.
-   Add a `run-phpcbf` to Composer scripts. See [#360](https://github.com/wprig/wprig/pull/360). Props @ataylorme.
-   Replaces `install` with `rig-init` in the `scripts` section of `package.json` in order to decouple `npm install` and `composer install`. Added a new `npm run rig-init` command to run both `npm install` and `composer install` with one command. `npm install` now only installs NPM packages. See [#357](https://github.com/wprig/wprig/pull/357). Props @ataylorme.
-   Remove Sass support to fully rely on PostCSS. See [#425](https://github.com/wprig/wprig/pull/425). Props @ataylorme.
-   Add theme support for latest `service_worker` integrations. See [#506](https://github.com/wprig/wprig/pull/506). Props @felixarntz.

## 1.0.5

-   Do not initialize menus until DOM is loaded. See [#140](https://github.com/wprig/wprig/pull/140). Props @bamadesigner.
-   Fix PHPCodeSniffer issues and violations. Props @mor10, @felixarntz.
-   Fix incorrect grammar in comment. See [#151](https://github.com/wprig/wprig/pull/151). Props @ecotechie.

## 1.0.4

-   Update CSS (front and editor styles) to meet current Gutenberg recommendations as of October 1, 2018. Props mor10.
-   Enable default block styles by default in functions.php. Props mor10.
-   Add readme.txt file as per [Theme Handbook](https://developer.wordpress.org/themes/release/writing-documentation/). Props mor10.

## 1.0.3

-   Add Gutenberg editor-font-sizes. Props @atanas-angelov-dev
-   Improve conditional logic in wprig_add_body_style(). Props @iliman
-   Update WordPress Coding Standards to 1.0.0. Props @mor10

## 1.0.2

-   Updated theme support for Gutenberg color palette with a single array attribute. Props @webmandesign
-   `./verbose/` folder no longer holds PHP files. Resolves duplicate functionality as described in [#51](https://github.com/wprig/wprig/issues/51).
-   Update Composer dependencies to latest versions (and to remove update nag).
-   Use slug for naming language file and ZIP bundle. Props @felixarntz.
-   Fixed bug with is_amp_endpoint() being called too soon. Props @iliman.

## 1.0.1

-   PHP process updated to run conditionally on theme name and theme slug rename and on first run. Props @hellofromtonya.
-   Introduce guard clause to simplify wprig_is_amp() condition around wprig_scripts(). Props @Tabrisrp.
-   Remove extraneous variable \$post_count from index.php. Props @Soean.

## Initial release

-   cssnext replaced with postcss-preset-env. No change in functionality. Props @mor10
-   Separate theme name and theme slug in `themeConfig.js`. Props @felixarntz.<|MERGE_RESOLUTION|>--- conflicted
+++ resolved
@@ -1,6 +1,5 @@
 # Changelog
 
-<<<<<<< HEAD
 ## 2.3.1
 
 -   Improvements to mobile navigation, primarily collapsible sub-menus, including consideration for Gutenberg navigation block. Props @robruiz
@@ -10,11 +9,10 @@
 
 -   Updated all dependencies. Props @robruiz
 -   Added onload attribute to preload styles. Props @robruiz
-=======
+
 ## 2.2.2
 
 -   Updated navigation CSS to prevent blocking of content when mobile menu is toggled off and to have smooth transition from toggle-on toggled-off states. Props @Spleeding1
->>>>>>> 8f917c5f
 
 ## 2.2.1
 
