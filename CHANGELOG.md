# Changelog

## 2.0.2
<<<<<<< HEAD
- Fix missing PHP imports. See [#543](https://github.com/wprig/wprig/pull/543). Props @benoitchantre.
=======
- Fix indentation for nested lists, reduce specificity. See [#490](https://github.com/wprig/wprig/pull/490). Props @benoitchantre.
>>>>>>> 7b941644
- Reduce hardcoded colors. See [#488](https://github.com/wprig/wprig/pull/488). Props @benoitchantre.
- Prevent gallery block from breaking unexpectedly if the number of images is a multiple of the number of columns. See [#571](https://github.com/wprig/wprig/pull/571). Props @felixarntz.
- Add support for vendor asset directories. See [#587](https://github.com/wprig/wprig/pull/587). Props @ataylorme, @benoitchantre.
- Fix sub menus may be displayed under other elements. See [#523](https://github.com/wprig/wprig/pull/523). Props @benoitchantre.
- Fix invalid argument passed to `wp_nav_menu()`. See [#569](https://github.com/wprig/wprig/pull/569). Props @felixarntz.

## 2.0.1
- Fix inconsistent license references in various areas. See [#575](https://github.com/wprig/wprig/pull/575). Props @felixarntz.
- Add automated tests for the gulp task that builds the production theme. See [#579](https://github.com/wprig/wprig/pull/579). Props @ataylorme.
- Fix Travis-CI not executing nightly build jobs. See [#540](https://github.com/wprig/wprig/pull/540). Props @felixarntz.

## 2.0.0
- Full refactor of dev file structure. See [#133](https://github.com/wprig/wprig/pull/133). Props @ataylorme.
- Full refactor of Gulp process. See [#47](https://github.com/wprig/wprig/pull/47). Props @ataylorme.
- Full refactor of PHP codebase, leveraging PHP7 features. See [#185](https://github.com/wprig/wprig/pull/185). Props @felixarntz.
- Tweak template parts for more granular adjustments and overriding in child themes. See [#244](https://github.com/wprig/wprig/pull/244). Props @felixarntz.
- Add support for SSL certificates. See [#92](https://github.com/wprig/wprig/pull/92). Props @ataylorme.
- Fix theme slug replacement process and use `wp-rig` instead of `wprig` throughout the codebase. See [#93](https://github.com/wprig/wprig/pull/93). Props @felixarntz.
- Watch for theme config changes and rebuild more efficiently. See [#123](https://github.com/wprig/wprig/pull/123). Props @ataylorme.
- Respect PHP 7.0 and WordPress 4.5 version requirements, use `functions.php` as plain 5.2-compatible entry file. See [#59](https://github.com/wprig/wprig/pull/59). Props @ataylorme, @felixarntz.
- Add unit and integration tests infrastructure. See [#114](https://github.com/wprig/wprig/pull/114). Props @felixarntz.
- Add theme support for responsive embeds. See [#219](https://github.com/wprig/wprig/pull/219). Props @benoitchantre.
- Add the privacy policy link. See [#213](https://github.com/wprig/wprig/pull/213). Props @benoitchantre.
- Use `filemtime()` only in development for asset versions. See [#164](https://github.com/wprig/wprig/pull/164). Props @benoitchantre.
- Retrieve the theme version dynamically for asset versions in production. See [#176](https://github.com/wprig/wprig/pull/176), [#190](https://github.com/wprig/wprig/pull/190), [#200](https://github.com/wprig/wprig/pull/200). Props @benoitchantre.
- Allow disabling PHPCS in development workflow. See [#170](https://github.com/wprig/wprig/pull/170). Props @ataylorme.
- Add `500.php` and `offline.php` templates for PWA support. See [#212](https://github.com/wprig/wprig/pull/212). Props @felixarntz.
- Print the static `skip-link-focus-fix` script for IE11 inline instead of requiring an extra request. See [#139](https://github.com/wprig/wprig/pull/139). Props @westonruter.
- Add gif extension to processed image paths. See [#117](https://github.com/wprig/wprig/pull/117). Props @ataylorme.
- Add `stylelint`. See [#56](https://github.com/wprig/wprig/pull/56). Props @ataylorme.
- Update PHPCompatibility to version 9 and remove deprecated coding standards annotations. See [#249](https://github.com/wprig/wprig/pull/249). Props @felixarntz.
- Fix numerous CSS bugs and Gutenberg compatibility issues. See [#127](https://github.com/wprig/wprig/pull/127), [#173](https://github.com/wprig/wprig/pull/173), [#179](https://github.com/wprig/wprig/pull/179), [#188](https://github.com/wprig/wprig/pull/188), [#193](https://github.com/wprig/wprig/pull/193), [#196](https://github.com/wprig/wprig/pull/196), [#197](https://github.com/wprig/wprig/pull/197), [#202](https://github.com/wprig/wprig/pull/202), [#206](https://github.com/wprig/wprig/pull/206), [#299](https://github.com/wprig/wprig/pull/299). Props @benoitchantre, @mor10, @jdelia.
- Add abstracted theme config file. See [#233](https://github.com/wprig/wprig/pull/233). Props @Shelob9.
- Add theme screenshot file. See [#263](https://github.com/wprig/wprig/pull/263). Props @bamadesigner.
- Ensure `content.css` stylesheet always loads when needed. See [#141](https://github.com/wprig/wprig/pull/141). Props @bamadesigner.
- Replace `require-uncached` with `import-fresh`. [`require-uncached`](https://www.npmjs.com/package/require-uncached) has been deprecated in favor of [`import-fresh`](https://www.npmjs.com/package/import-fresh). See [#296](https://github.com/wprig/wprig/pull/296). Props @ataylorme.
- Upgrade WordPress coding standards to 2.0. See [#288](https://github.com/wprig/wprig/pull/295). Props @ataylorme, @benoitchantre.
- Use pure CSS files for CSS custom properties and media queries
`/assets/css/src/_custom-properties.css` for custom properties.
`/assets/css/src/_custom-media.css` for custom media queries.
See [#281](https://github.com/wprig/wprig/pull/281). Props @mor10.
- Use `.browserslistrc` for browser support definitions. See [#227](https://github.com/wprig/wprig/pull/227). Props @ataylorme.
- Allow adjusting the mechanism for how stylesheets are loaded, for better compatibility with contexts like AMP or Customizer. See [#319](https://github.com/wprig/wprig/pull/319). Props @felixarntz.
- Add a `run-phpcbf` to Composer scripts. See [#360](https://github.com/wprig/wprig/pull/360). Props @ataylorme.
- Replaces `install` with `rig-init` in the `scripts` section of `package.json` in order to decouple `npm install` and `composer install`. Added a new `npm run rig-init` command to run both `npm install` and `composer install` with one command. `npm install` now only installs NPM packages. See [#357](https://github.com/wprig/wprig/pull/357). Props @ataylorme.
- Remove Sass support to fully rely on PostCSS. See [#425](https://github.com/wprig/wprig/pull/425). Props @ataylorme.
- Add theme support for latest `service_worker` integrations. See [#506](https://github.com/wprig/wprig/pull/506). Props @felixarntz.

## 1.0.5
- Do not initialize menus until DOM is loaded. See [#140](https://github.com/wprig/wprig/pull/140). Props @bamadesigner.
- Fix PHPCodeSniffer issues and violations. Props @mor10, @felixarntz.
- Fix incorrect grammar in comment. See [#151](https://github.com/wprig/wprig/pull/151). Props @ecotechie.

## 1.0.4
- Update CSS (front and editor styles) to meet current Gutenberg recommendations as of October 1, 2018. Props mor10.
- Enable default block styles by default in functions.php. Props mor10.
- Add readme.txt file as per [Theme Handbook](https://developer.wordpress.org/themes/release/writing-documentation/). Props mor10.

## 1.0.3
- Add Gutenberg editor-font-sizes. Props @atanas-angelov-dev
- Improve conditional logic in wprig_add_body_style(). Props @iliman
- Update WordPress Coding Standards to 1.0.0. Props @mor10

## 1.0.2
- Updated theme support for Gutenberg color palette with a single array attribute. Props @webmandesign
- `./verbose/` folder no longer holds PHP files. Resolves duplicate functionality as described in [#51](https://github.com/wprig/wprig/issues/51).
- Update Composer dependencies to latest versions (and to remove update nag).
- Use slug for naming language file and ZIP bundle. Props @felixarntz.
- Fixed bug with is_amp_endpoint() being called too soon. Props @iliman.

## 1.0.1
- PHP process updated to run conditionally on theme name and theme slug rename and on first run. Props @hellofromtonya.
- Introduce guard clause to simplify wprig_is_amp() condition around wprig_scripts(). Props @Tabrisrp.
- Remove extraneous variable $post_count from index.php. Props @Soean.

## Initial release
- cssnext replaced with postcss-preset-env. No change in functionality. Props @mor10
- Separate theme name and theme slug in `themeConfig.js`. Props @felixarntz.<|MERGE_RESOLUTION|>--- conflicted
+++ resolved
@@ -1,11 +1,8 @@
 # Changelog
 
 ## 2.0.2
-<<<<<<< HEAD
 - Fix missing PHP imports. See [#543](https://github.com/wprig/wprig/pull/543). Props @benoitchantre.
-=======
 - Fix indentation for nested lists, reduce specificity. See [#490](https://github.com/wprig/wprig/pull/490). Props @benoitchantre.
->>>>>>> 7b941644
 - Reduce hardcoded colors. See [#488](https://github.com/wprig/wprig/pull/488). Props @benoitchantre.
 - Prevent gallery block from breaking unexpectedly if the number of images is a multiple of the number of columns. See [#571](https://github.com/wprig/wprig/pull/571). Props @felixarntz.
 - Add support for vendor asset directories. See [#587](https://github.com/wprig/wprig/pull/587). Props @ataylorme, @benoitchantre.
