--- conflicted
+++ resolved
@@ -1,11 +1,7 @@
 # Changelog
 
 ## 2.0.2
-<<<<<<< HEAD
-- Fix Editor toolbar icons may be unreadable. See [#547](https://github.com/wprig/wprig/pull/547). Props @benoitchantre.
-=======
 - Use long array syntax to be ready with upcoming changes in PHP Coding Standards. See [#557](https://github.com/wprig/wprig/pull/557). Props @benoitchantre.
->>>>>>> 02307f80
 - Fix indentation for nested lists, reduce specificity. See [#490](https://github.com/wprig/wprig/pull/490). Props @benoitchantre.
 - Reduce hardcoded colors. See [#488](https://github.com/wprig/wprig/pull/488). Props @benoitchantre.
 - Prevent gallery block from breaking unexpectedly if the number of images is a multiple of the number of columns. See [#571](https://github.com/wprig/wprig/pull/571). Props @felixarntz.
