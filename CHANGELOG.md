--- conflicted
+++ resolved
@@ -1,12 +1,9 @@
 # Changelog
 
 ## 2.0.1
-<<<<<<< HEAD
 - Fix Editor toolbar icons may be unreadable. See [#547](https://github.com/wprig/wprig/pull/547). Props @benoitchantre.
 - Fix Travis-CI not executing nightly build jobs. See [#540](https://github.com/wprig/wprig/pull/540). Props @felixarntz.
-=======
 - Add automated tests for the gulp task that builds the production theme. See [#579](https://github.com/wprig/wprig/pull/579). Props @ataylorme.
->>>>>>> a60daed7
 
 ## 2.0.0
 - Full refactor of dev file structure. See [#133](https://github.com/wprig/wprig/pull/133). Props @ataylorme.
