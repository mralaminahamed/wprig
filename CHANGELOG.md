--- conflicted
+++ resolved
@@ -1,13 +1,10 @@
 # Changelog
 
 ## 2.0.2
-<<<<<<< HEAD
 - Fix indentation for nested lists, reduce specificity. See [#490](https://github.com/wprig/wprig/pull/490). Props @benoitchantre.
-=======
 - Reduce hardcoded colors. See [#488](https://github.com/wprig/wprig/pull/488). Props @benoitchantre.
 - Prevent gallery block from breaking unexpectedly if the number of images is a multiple of the number of columns. See [#571](https://github.com/wprig/wprig/pull/571). Props @felixarntz.
 - Add support for vendor asset directories. See [#587](https://github.com/wprig/wprig/pull/587). Props @ataylorme, @benoitchantre.
->>>>>>> eb25326e
 - Fix sub menus may be displayed under other elements. See [#523](https://github.com/wprig/wprig/pull/523). Props @benoitchantre.
 - Fix invalid argument passed to `wp_nav_menu()`. See [#569](https://github.com/wprig/wprig/pull/569). Props @felixarntz.
 
