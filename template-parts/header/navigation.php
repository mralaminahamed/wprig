--- conflicted
+++ resolved
@@ -36,20 +36,6 @@
 	}
 	?>
 
-<<<<<<< HEAD
-	<button class="menu-toggle" aria-label="<?php esc_attr_e( 'Open menu', 'wp-rig' ); ?>" aria-controls="primary-menu" aria-expanded="false"
-		<?php
-		if ( wp_rig()->is_amp() ) {
-			?>
-			on="tap:AMP.setState( { siteNavigationMenu: { expanded: ! siteNavigationMenu.expanded } } )"
-			[aria-expanded]="siteNavigationMenu.expanded ? 'true' : 'false'"
-			<?php
-		}
-		?>
-	>
-		<?php esc_html_e( 'Menu', 'wp-rig' ); ?>
-	</button>
-=======
 	<?php
 	$menu_toggle_button = '<button class="menu-toggle" aria-label="' . esc_html__( 'Open menu', 'wp-rig' ) . '" aria-controls="primary-menu" aria-expanded="false">
 					' . esc_html__( 'Menu', 'wp-rig' ) . '
@@ -58,7 +44,6 @@
 	?>
 
 	<?php echo $menu_toggle_button; /* phpcs:ignore WordPress.Security.EscapeOutput.OutputNotEscaped */ ?>
->>>>>>> f1dc4ae8
 
 	<div class="primary-menu-container">
 		<?php wp_rig()->display_primary_nav_menu( array( 'menu_id' => 'primary-menu' ) ); ?>
